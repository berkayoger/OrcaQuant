--- conflicted
+++ resolved
@@ -31,11 +31,7 @@
     "next_generation_model": False,
     "advanced_forecast": False,
     "health_check": True,
-<<<<<<< HEAD
-    "draks": False,
-=======
-    "draks_enabled": False,
->>>>>>> 5c2197a6
+    "draks": False ,
 }
 
 # In-memory metadata store for feature flags
