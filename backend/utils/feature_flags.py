--- conflicted
+++ resolved
@@ -19,11 +19,7 @@
     USE_REDIS = False
 
 # Fallback in-memory store
-<<<<<<< HEAD
-_default_flags = {
-=======
-_flags: Dict[str, bool] = {
->>>>>>> 6b4e757b
+_default_flags: Dict[str, bool] = {
     "recommendation_enabled": True,
     "next_generation_model": False,
     "advanced_forecast": False,
@@ -37,11 +33,7 @@
         if value is None:
             return False
         return value == "true"
-<<<<<<< HEAD
     return _default_flags.get(flag_name, False)
-=======
-    return _flags.get(flag_name, False)
->>>>>>> 6b4e757b
 
 
 def set_feature_flag(flag_name: str, value: bool) -> None:
@@ -49,7 +41,6 @@
     if USE_REDIS and redis_client:
         redis_client.set(f"feature_flag:{flag_name}", str(value).lower())
     else:
-<<<<<<< HEAD
         if flag_name in _default_flags:
             _default_flags[flag_name] = value
 
@@ -58,18 +49,4 @@
     """Return a mapping of all feature flags and their states."""
     if USE_REDIS and redis_client:
         return {flag: feature_flag_enabled(flag) for flag in _default_flags}
-    return {flag: _default_flags[flag] for flag in _default_flags}
-=======
-        if flag_name in _flags:
-            _flags[flag_name] = value
-
-
-def all_feature_flags() -> dict:
-    """Return a mapping of all feature flags and their states."""
-    if USE_REDIS and redis_client:
-        result: Dict[str, bool] = {}
-        for flag in _flags:
-            result[flag] = feature_flag_enabled(flag)
-        return result
-    return {flag: _flags[flag] for flag in _flags}
->>>>>>> 6b4e757b
+    return {flag: _default_flags[flag] for flag in _default_flags}