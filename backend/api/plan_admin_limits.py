from flask import Blueprint, request, jsonify
from flask_jwt_extended import jwt_required
from backend.auth.jwt_utils import require_csrf, require_admin
from backend import db
from backend.models.plan import Plan
import json

plan_admin_limits_bp = Blueprint('plan_admin_limits', __name__, url_prefix='/api/plans')


@plan_admin_limits_bp.route('/<int:plan_id>/update-limits', methods=['POST'])
@jwt_required()
@require_csrf
@require_admin
def update_plan_limits(plan_id):
    try:
        plan = Plan.query.get(plan_id)
        if not plan:
            return jsonify({"error": "Plan bulunamadı."}), 404

        new_limits = request.get_json()
        if not isinstance(new_limits, dict):
            return jsonify({"error": "Limit verileri geçersiz."}), 400

        # Sayısal olmayan veya negatif limit değerlerini filtrele
        for key, val in new_limits.items():
            if not isinstance(val, int) or val < 0:
                return jsonify({"error": f"'{key}' için geçersiz limit değeri."}), 400

        old_limits = json.loads(plan.features or '{}')
        plan.features = json.dumps(new_limits)
        db.session.commit()

        return jsonify({
            "success": True,
            "message": "Plan limitleri güncellendi.",
            "plan": {
                "id": plan.id,
                "name": plan.name,
                "features": new_limits,
            },
        })
    except Exception as e:
        db.session.rollback()
<<<<<<< HEAD
=======
        # TODO: handle logging
>>>>>>> 5e025334
        return jsonify({"error": str(e)}), 500


@plan_admin_limits_bp.route('/all', methods=['GET'])
@jwt_required()
@require_csrf
@require_admin
def get_all_plans():
    try:
        plans = Plan.query.all()
        data = [
            {
                "id": plan.id,
                "name": plan.name,
                "features": json.loads(plan.features or '{}')
            }
            for plan in plans
        ]
        return jsonify(data)
    except Exception as e:
        return jsonify({"error": str(e)}), 500<|MERGE_RESOLUTION|>--- conflicted
+++ resolved
@@ -42,10 +42,26 @@
         })
     except Exception as e:
         db.session.rollback()
-<<<<<<< HEAD
-=======
-        # TODO: handle logging
->>>>>>> 5e025334
+        return jsonify({"error": str(e)}), 500
+
+
+@plan_admin_limits_bp.route('/all', methods=['GET'])
+@jwt_required()
+@require_csrf
+@require_admin
+def get_all_plans():
+    try:
+        plans = Plan.query.all()
+        data = [
+            {
+                "id": plan.id,
+                "name": plan.name,
+                "features": json.loads(plan.features or '{}')
+            }
+            for plan in plans
+        ]
+        return jsonify(data)
+    except Exception as e:
         return jsonify({"error": str(e)}), 500
 
 
