from flask import Blueprint, request, jsonify
from flask_jwt_extended import jwt_required
from backend.auth.jwt_utils import require_csrf, require_admin
from backend import db
from backend.models.plan import Plan
import json

plan_admin_limits_bp = Blueprint(
    "plan_admin_limits",
    __name__,
    url_prefix="/api/plans",
)


@plan_admin_limits_bp.route("/<int:plan_id>/update-limits", methods=["POST"])
@jwt_required()
@require_csrf
@require_admin
def update_plan_limits(plan_id):
    try:
        plan = db.session.get(Plan, plan_id)
        if not plan:
            return jsonify({"error": "Plan bulunamadı."}), 404

        new_limits = request.get_json()
        if not isinstance(new_limits, dict):
            return jsonify({"error": "Limit verileri geçersiz."}), 400

        # Sayısal olmayan veya negatif limit değerlerini filtrele
        for key, val in new_limits.items():
            if not isinstance(val, int) or val < 0:
                return jsonify(
                    {"error": f"'{key}' için geçersiz limit değeri."}
                ), 400

        old_limits = json.loads(plan.features or "{}")

        plan.features = json.dumps(new_limits)
        db.session.commit()

        return jsonify(
            {
                "success": True,
                "message": "Plan limitleri güncellendi.",
                "plan": {
                    "id": plan.id,
                    "name": plan.name,
                    "features": new_limits,
                    "old_features": old_limits,
                },
            }
        )
    except Exception as e:
        db.session.rollback()
        return jsonify({"error": str(e)}), 500


@plan_admin_limits_bp.route("/all", methods=["GET"])
@jwt_required()
@require_csrf
@require_admin
def get_all_plans():
    try:
        plans = Plan.query.all()
        data = [
            {
                "id": plan.id,
                "name": plan.name,
                "features": json.loads(plan.features or "{}"),
            }
            for plan in plans
        ]
        return jsonify(data)
    except Exception as e:
        return jsonify({"error": str(e)}), 500


@plan_admin_limits_bp.route("/create", methods=["POST"])
@jwt_required()
@require_csrf
@require_admin
def create_plan():
<<<<<<< HEAD
=======
    """Create a new plan with optional feature limits."""
>>>>>>> 0ba53d8f
    try:
        data = request.get_json() or {}
        name = data.get("name")
        price = data.get("price", 0)
        features = data.get("features", {})

        if not name:
            return jsonify({"error": "Plan adı gereklidir."}), 400

        plan = Plan(name=name, price=price, features=json.dumps(features))
        db.session.add(plan)
        db.session.commit()

        return jsonify(
            {
                "success": True,
                "plan": {
                    "id": plan.id,
                    "name": plan.name,
                    "features": features,
                },
            }
        )
<<<<<<< HEAD
    except Exception as e:
=======
    except Exception as e:  # pragma: no cover - unexpected errors
>>>>>>> 0ba53d8f
        db.session.rollback()
        return jsonify({"error": str(e)}), 500


@plan_admin_limits_bp.route("/<int:plan_id>/delete", methods=["DELETE"])
@jwt_required()
@require_csrf
@require_admin
def delete_plan(plan_id):
<<<<<<< HEAD
    try:
        plan = db.session.get(Plan, plan_id)
=======
    """Delete a plan by its id."""
    try:
        plan = Plan.query.get(plan_id)
>>>>>>> 0ba53d8f
        if not plan:
            return jsonify({"error": "Plan bulunamadı."}), 404

        db.session.delete(plan)
        db.session.commit()
        return jsonify({"success": True, "message": "Plan silindi."})
<<<<<<< HEAD
    except Exception as e:
=======
    except Exception as e:  # pragma: no cover - unexpected errors
>>>>>>> 0ba53d8f
        db.session.rollback()
        return jsonify({"error": str(e)}), 500<|MERGE_RESOLUTION|>--- conflicted
+++ resolved
@@ -80,10 +80,7 @@
 @require_csrf
 @require_admin
 def create_plan():
-<<<<<<< HEAD
-=======
     """Create a new plan with optional feature limits."""
->>>>>>> 0ba53d8f
     try:
         data = request.get_json() or {}
         name = data.get("name")
@@ -107,11 +104,7 @@
                 },
             }
         )
-<<<<<<< HEAD
     except Exception as e:
-=======
-    except Exception as e:  # pragma: no cover - unexpected errors
->>>>>>> 0ba53d8f
         db.session.rollback()
         return jsonify({"error": str(e)}), 500
 
@@ -121,24 +114,16 @@
 @require_csrf
 @require_admin
 def delete_plan(plan_id):
-<<<<<<< HEAD
     try:
         plan = db.session.get(Plan, plan_id)
-=======
-    """Delete a plan by its id."""
-    try:
-        plan = Plan.query.get(plan_id)
->>>>>>> 0ba53d8f
+
         if not plan:
             return jsonify({"error": "Plan bulunamadı."}), 404
 
         db.session.delete(plan)
         db.session.commit()
         return jsonify({"success": True, "message": "Plan silindi."})
-<<<<<<< HEAD
     except Exception as e:
-=======
-    except Exception as e:  # pragma: no cover - unexpected errors
->>>>>>> 0ba53d8f
+
         db.session.rollback()
         return jsonify({"error": str(e)}), 500