# File: backend/auth/routes.py

from flask import request, jsonify, current_app, g, render_template
from . import auth_bp  # Blueprint
from backend.db.models import (
    db,
    User,
    SubscriptionPlan,
    PasswordResetToken,
    UserSession,
)
from werkzeug.security import generate_password_hash, check_password_hash
from .jwt_utils import generate_tokens, verify_jwt, verify_csrf
from loguru import logger
from backend import limiter
from backend.utils.token_helper import generate_reset_token, verify_reset_token
from backend.utils.email import send_password_reset_email
from backend.utils.audit import log_action
from backend.utils.logger import create_log
from flask_jwt_extended import jwt_required, get_jwt_identity
from datetime import datetime, timedelta
import uuid
import jwt

# Limiter instance from application factory

# Basit kayıt formu sayfası
@auth_bp.route('/register', methods=['GET'], endpoint='register')
def register_page():
    """Render the registration page."""
    return render_template('register.html')

@auth_bp.route('/register', methods=['POST'])
@limiter.limit("5/minute")
def register_user():
    data = request.get_json() or {}
    username = data.get('username', '').strip()
    password = data.get('password', '')

    if not username or not password:
        return jsonify(error="Kullanıcı adı ve şifre gerekli."), 400

    try:
        if User.query.filter_by(username=username).first():
            return jsonify(error="Kullanıcı adı zaten mevcut."), 409

        from backend.db.models import Role
        role = Role.query.filter_by(name='user').first()

        new_user = User(
            username=username,
            subscription_level=SubscriptionPlan.FREE,
            role_id=role.id if role else None
        )
        new_user.set_password(password)
        new_api_key = new_user.generate_api_key()

        db.session.add(new_user)
        db.session.commit()

        logger.info(f"Yeni kullanıcı kaydedildi: {username}")
        return jsonify(
            message="Kayıt başarılı.",
            username=username,
            api_key=new_api_key,
            subscription_level=new_user.subscription_level.value
        ), 201

    except Exception as e:
        logger.exception("Kayıt sırasında hata oluştu")
        db.session.rollback()
        return jsonify(error="Sunucu hatası. Lütfen daha sonra tekrar deneyin."), 500


@auth_bp.route('/login', methods=['POST'])
@limiter.limit("10/minute")
def login_user():
    data = request.get_json() or {}
    username = data.get('username', '').strip()
    password = data.get('password', '')

    user_agent = request.headers.get("User-Agent", "")
    ip_address = request.remote_addr or "unknown"

    if not username or not password:
        return jsonify(error="Kullanıcı adı ve şifre gerekli."), 400

    try:
        user = User.query.filter_by(username=username).first()
        if not user or not user.check_password(password):
            return jsonify(error="Geçersiz kullanıcı adı veya şifre."), 401

        access, refresh, csrf = generate_tokens(
            user.id, user.username, user.role.value
        )

        session = UserSession(
            user_id=user.id,
            refresh_token=generate_password_hash(refresh),
            expires_at=datetime.utcnow() + timedelta(days=current_app.config["REFRESH_TOKEN_EXP_DAYS"]),
        )
        db.session.add(session)
        db.session.commit()

        response = jsonify(
            message="Giriş başarılı.",
            username=username,
            api_key=user.api_key,
            subscription_level=user.subscription_level.value
        )
        secure = not current_app.debug
        max_age_access = current_app.config["ACCESS_TOKEN_EXP_MINUTES"] * 60
        max_age_refresh = current_app.config["REFRESH_TOKEN_EXP_DAYS"] * 86400

        # refreshToken ilk sırada yazılır ki testlerde headers.get('Set-Cookie')
        # çağrısı bu değeri yakalayabilsin
        response.set_cookie(
            "refreshToken", refresh,
            httponly=True, secure=secure, samesite="Strict", max_age=max_age_refresh
        )
        response.set_cookie(
            "accessToken", access,
            httponly=True, secure=secure, samesite="Strict", max_age=max_age_access
        )
        response.set_cookie(
            "csrf-token", csrf,
            httponly=False, secure=secure, samesite="Strict", max_age=max_age_refresh
        )

        logger.info(f"Kullanıcı girişi başarılı: {username}")
        log_action(user, action="login")
        create_log(
            user_id=str(user.id),
            username=user.username,
<<<<<<< HEAD
            ip_address=ip_address,
            action="login",
            target="/login",
            description="Kullanıcı başarılı şekilde giriş yaptı.",
            status="success",
            user_agent=user_agent,
=======
            ip_address=request.remote_addr,
            action="login",
            description="Kullanıcı giriş yaptı",
            target="/login",
            user_agent=request.headers.get("User-Agent", ""),
>>>>>>> 2b917273
        )
        return response

    except Exception:
        logger.exception("Giriş sırasında hata oluştu")
        return jsonify(error="Sunucu hatası. Lütfen daha sonra tekrar deneyin."), 500


@auth_bp.route('/refresh', methods=['POST'])
def refresh_tokens():
    token = request.cookies.get('refreshToken')
    if not token:
        return jsonify(error="Refresh token missing"), 401
    try:
        payload = jwt.decode(
            token,
            current_app.config["REFRESH_TOKEN_SECRET"],
            algorithms=["HS256"],
            issuer=current_app.config.get("JWT_ISSUER", "ytdcrypto"),
            audience=current_app.config.get("JWT_AUDIENCE", "ytdcrypto_users"),
        )
        user_id = int(payload.get("sub"))
    except jwt.PyJWTError:
        return jsonify(error="Invalid token"), 401

    session = UserSession.query.filter_by(user_id=user_id, revoked=False).first()
    if not session or not check_password_hash(session.refresh_token, token):
        return jsonify(error="Invalid token"), 401

    access, new_refresh, csrf = generate_tokens(user_id, payload.get("username"), payload.get("role"))
    session.refresh_token = generate_password_hash(new_refresh)
    session.expires_at = datetime.utcnow() + timedelta(days=current_app.config["REFRESH_TOKEN_EXP_DAYS"])
    db.session.commit()

    response = jsonify(message="Refreshed")
    secure = not current_app.debug
    max_age_access = current_app.config["ACCESS_TOKEN_EXP_MINUTES"] * 60
    max_age_refresh = current_app.config["REFRESH_TOKEN_EXP_DAYS"] * 86400
    # refreshToken once yazilmazsa testler ilk header'i okuyunca bu degeri
    # kacirabiliyor
    response.set_cookie(
        "refreshToken", new_refresh,
        httponly=True, secure=secure, samesite="Strict", max_age=max_age_refresh
    )
    response.set_cookie(
        "accessToken", access,
        httponly=True, secure=secure, samesite="Strict", max_age=max_age_access
    )
    response.set_cookie(
        "csrf-token", csrf,
        httponly=False, secure=secure, samesite="Strict", max_age=max_age_refresh
    )
    return response, 200


@auth_bp.route('/check-username', methods=['GET'])
@limiter.limit("30/minute")
def check_username_availability():
    username = request.args.get('username', '').strip()
    if not username:
        return jsonify(error="Kullanıcı adı gerekli."), 400
    exists = bool(User.query.filter_by(username=username).first())
    return jsonify(available=not exists), 200


@auth_bp.route('/request_password_reset', methods=['POST'])
@limiter.limit("5/hour")
def request_password_reset():
    data = request.get_json() or {}
    identifier = data.get('identifier', '').strip()
    if not identifier:
        return jsonify(error="Kullanıcı adı veya e-posta gerekli."), 400

    try:
        user = User.query.filter_by(username=identifier).first()
        if not user:
            logger.warning(f"Şifre sıfırlama: kullanıcı bulunamadı: {identifier}")
            return jsonify(message="Şifre sıfırlama talimatları e-posta adresinize gönderildi."), 200

        existing = PasswordResetToken.query.filter_by(
            user_id=user.id, is_used=False
        ).filter(PasswordResetToken.expires_at > datetime.utcnow()).first()
        if existing:
            return jsonify(message="Zaten aktif bir şifre sıfırlama talimatı gönderildi."), 200

        token = str(uuid.uuid4())
        expires_at = datetime.utcnow() + timedelta(hours=1)
        reset = PasswordResetToken(
            user_id=user.id, reset_token=token,
            expires_at=expires_at, is_used=False
        )
        db.session.add(reset)
        db.session.commit()

        # E-posta işini Celery'ye devret
        current_app.extensions['celery'].send_task(
            'backend.tasks.send_reset_email', args=[user.email, token]
        )
        logger.info(f"Şifre sıfırlama token oluşturuldu: ID={user.id}")
        return jsonify(message="Şifre sıfırlama talimatları e-posta adresinize gönderildi."), 200

    except Exception:
        logger.exception("Şifre sıfırlama isteğinde hata oluştu")
        return jsonify(error="Sunucu hatası. Lütfen daha sonra tekrar deneyin."), 500


@auth_bp.route('/forgot-password', methods=['POST'])
@limiter.limit("5/hour")
def forgot_password():
    data = request.get_json() or {}
    email = data.get('email')
    if not email:
        return jsonify({"error": "E-posta gerekli"}), 400

    user = User.query.filter_by(email=email).first()
    if not user or not user.is_active:
        return jsonify({"message": "Eğer hesap varsa, e-posta gönderildi."}), 200

    token = generate_reset_token(email)
    expires_at = datetime.utcnow() + timedelta(minutes=15)
    reset_entry = PasswordResetToken(
        user_id=user.id,
        reset_token=token,
        expires_at=expires_at,
        is_used=False,
    )
    db.session.add(reset_entry)
    db.session.commit()

    send_password_reset_email(email, token)
    return jsonify({"message": "Eğer hesap varsa, e-posta gönderildi."}), 200


@auth_bp.route('/reset-password', methods=['POST'])
def reset_password():
    data = request.get_json() or {}
    token = data.get('token')
    new_password = data.get('password')

    if not token or not new_password:
        return jsonify({"error": "Eksik veri"}), 400

    email = verify_reset_token(token)
    if not email:
        return jsonify({"error": "Geçersiz veya süresi dolmuş link"}), 400

    reset_entry = PasswordResetToken.query.filter_by(reset_token=token, is_used=False).first()
    if not reset_entry or reset_entry.expires_at < datetime.utcnow():
        return jsonify({"error": "Geçersiz veya süresi dolmuş link"}), 400

    user = User.query.filter_by(email=email).first()
    if not user:
        return jsonify({"error": "Kullanıcı bulunamadı"}), 404

    user.password_hash = generate_password_hash(new_password)
    reset_entry.is_used = True
    db.session.commit()
    log_action(user, action="password_reset")
    return jsonify({"message": "Şifre başarıyla güncellendi."}), 200<|MERGE_RESOLUTION|>--- conflicted
+++ resolved
@@ -129,23 +129,17 @@
 
         logger.info(f"Kullanıcı girişi başarılı: {username}")
         log_action(user, action="login")
-        create_log(
-            user_id=str(user.id),
-            username=user.username,
-<<<<<<< HEAD
-            ip_address=ip_address,
-            action="login",
-            target="/login",
-            description="Kullanıcı başarılı şekilde giriş yaptı.",
-            status="success",
-            user_agent=user_agent,
-=======
-            ip_address=request.remote_addr,
-            action="login",
-            description="Kullanıcı giriş yaptı",
-            target="/login",
-            user_agent=request.headers.get("User-Agent", ""),
->>>>>>> 2b917273
+create_log(
+    user_id=str(user.id),
+    username=user.username,
+    ip_address=ip_address,
+    action="login",
+    target="/login",
+    description="Kullanıcı başarılı şekilde giriş yaptı.",
+    status="success",
+    user_agent=user_agent,
+)
+
         )
         return response
 
