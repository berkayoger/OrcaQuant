--- conflicted
+++ resolved
@@ -154,7 +154,7 @@
     return wrapper
 
 
-<<<<<<< HEAD
+
 def jwt_required_if_not_testing(*dargs, **dkwargs):
     """Wrap flask_jwt_extended.jwt_required but bypass when running tests."""
     from flask_jwt_extended import jwt_required
@@ -166,12 +166,3 @@
         return jwt_required(*dargs, **dkwargs)(fn)
 
     return decorator
-=======
-def optional_jwt_required():
-    """Return a no-op decorator when testing, else flask_jwt_extended.jwt_required."""
-    if os.getenv("FLASK_ENV") == "testing":
-        def decorator(fn):
-            return fn
-        return decorator
-    return jwt_required()
->>>>>>> 2c9076cc
