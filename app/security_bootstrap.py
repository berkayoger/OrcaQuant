import os
from typing import List, Optional
from flask import request, jsonify, make_response, g
from flask_limiter import Limiter
from flask_limiter.util import get_remote_address
from limits import parse
from limits.storage import storage_from_string
from limits.strategies import MovingWindowRateLimiter
from uuid import uuid4


def _split_csv(val: str) -> List[str]:
    return [v.strip() for v in val.split(",") if v.strip()]


def _apply_secure_defaults(app):
    """Uygulama konfigine sert varsayılanları uygula (env ile override edilebilir)."""
    def _bool(env_key: str, default: bool) -> bool:
        return (os.getenv(env_key, str(default)).lower() == "true")
    app.config.setdefault("SESSION_COOKIE_SECURE", _bool("SESSION_COOKIE_SECURE", True))
    app.config.setdefault("SESSION_COOKIE_HTTPONLY", _bool("SESSION_COOKIE_HTTPONLY", True))
    app.config.setdefault("SESSION_COOKIE_SAMESITE", os.getenv("SESSION_COOKIE_SAMESITE", "Lax"))
    # Büyük payload DOS'una karşı üst limit (örn. 2 MiB)
    try:
        app.config.setdefault("MAX_CONTENT_LENGTH", int(os.getenv("MAX_CONTENT_LENGTH", str(2 * 1024 * 1024))))
    except Exception:
        app.config.setdefault("MAX_CONTENT_LENGTH", 2 * 1024 * 1024)


def _origin_allowed(origin: Optional[str], allowlist: List[str]) -> bool:
    return bool(origin and origin in allowlist)


def _setup_rate_limit(app):
    default_limits = [os.getenv("RATE_LIMIT_DEFAULT", "100/minute")]
    storage_uri = os.getenv("REDIS_URL", "memory://")
    limiter = Limiter(key_func=get_remote_address, storage_uri=storage_uri, default_limits=default_limits)
    limiter.init_app(app)
    app.extensions["limiter"] = limiter
    return limiter


def _setup_request_id(app):
    @app.before_request
    def _rid_assign():
        rid = request.headers.get("X-Request-ID") or uuid4().hex
        g.request_id = rid
    @app.after_request
    def _rid_header(resp):
        rid = getattr(g, "request_id", None)
        if rid:
            resp.headers["X-Request-ID"] = rid
        return resp


def _setup_cors(app):
    """
    3. partiye gerek kalmadan CORS allowlist ve preflight yönetimi.
    """
    origins = _split_csv(os.getenv("CORS_ORIGINS", ""))
    allow_creds = os.getenv("CORS_ALLOW_CREDENTIALS", "false").lower() == "true"
    allow_methods = _split_csv(os.getenv("CORS_ALLOWED_METHODS", "GET,POST,PUT,PATCH,DELETE,OPTIONS"))
    allow_headers = _split_csv(os.getenv("CORS_ALLOWED_HEADERS", "Authorization,Content-Type,X-CSRF-Token"))
    expose_headers = _split_csv(os.getenv("CORS_EXPOSE_HEADERS", "X-Request-ID"))

    @app.before_request
    def _cors_preflight():
        # Preflight kısa devre
        if request.method == "OPTIONS":
            origin = request.headers.get("Origin")
            if not _origin_allowed(origin, origins):
                # Origin verilmemişse veya allowlist dışındaysa cevapsız bırakıyoruz
                return ("", 204)
            resp = make_response("", 204)
            resp.headers["Access-Control-Allow-Origin"] = origin
            resp.headers["Vary"] = "Origin"
            resp.headers["Access-Control-Allow-Methods"] = ", ".join(allow_methods)
            if allow_headers:
                resp.headers["Access-Control-Allow-Headers"] = ", ".join(allow_headers)
            if allow_creds:
                resp.headers["Access-Control-Allow-Credentials"] = "true"
            resp.headers["Access-Control-Max-Age"] = "600"
            return resp

    @app.after_request
    def _cors_headers(resp):
        origin = request.headers.get("Origin")
        if _origin_allowed(origin, origins):
            resp.headers["Access-Control-Allow-Origin"] = origin
            resp.headers["Vary"] = "Origin"
            if expose_headers:
                resp.headers["Access-Control-Expose-Headers"] = ", ".join(expose_headers)
            if allow_creds:
                resp.headers["Access-Control-Allow-Credentials"] = "true"
        return resp


def _setup_error_handlers(app):
    # Basit JSON hata cevabı
    @app.errorhandler(401)
    def _unauth(e):  # pragma: no cover
        return jsonify({"detail": "Unauthorized"}), 401
    @app.errorhandler(429)
    def _too_many(e):  # pragma: no cover
        return jsonify({"detail": "Too Many Requests"}), 429


def _setup_security_headers(app):
    hsts_age = int(os.getenv("HSTS_MAX_AGE", "0"))
    csp = os.getenv("CSP_POLICY", "")
    enable = os.getenv("SECURE_HEADERS_ENABLED", "false").lower() == "true"
    @app.after_request
    def _add_headers(resp):
        if enable:
            if request.is_secure and hsts_age > 0:
                resp.headers["Strict-Transport-Security"] = f"max-age={hsts_age}; includeSubDomains; preload"
            if csp:
                # CSP'yi gerektiğinde frame-ancestors ile genişlet
                final_csp = csp
                if "frame-ancestors" not in csp.replace(" ", ""):
                    final_csp = f"{csp}; frame-ancestors 'none'"
                resp.headers["Content-Security-Policy"] = final_csp
            resp.headers["X-Frame-Options"] = "DENY"
            resp.headers["X-Content-Type-Options"] = "nosniff"
            resp.headers["Referrer-Policy"] = "strict-origin-when-cross-origin"
            resp.headers["Permissions-Policy"] = "camera=(), microphone=(), geolocation=()"
            # Site izolasyonu (Paylaşımlı worker/POP saldırılarını azaltır)
            resp.headers["Cross-Origin-Opener-Policy"] = "same-origin"
            resp.headers["Cross-Origin-Resource-Policy"] = "same-site"
        return resp


def bootstrap_security(app):
    """
    Uygulamayı merkezi olarak sertleştirir:
      - CORS (allowlist)
      - Global rate-limit
      - HSTS/CSP ve temel güvenlik başlıkları
    """
    _apply_secure_defaults(app)
    _setup_cors(app)
    limiter = _setup_rate_limit(app)
    _setup_error_handlers(app)
    _setup_security_headers(app)
    _setup_request_id(app)

    # Login yolları için ek sıkı limit (varsa):
    login_rl = os.getenv("LOGIN_RATE_LIMIT", "").strip()
    if login_rl:
        # Basit path eşlemesi: /login ve /api/auth/login
        storage = storage_from_string(os.getenv("REDIS_URL", "memory://"))
        strategy = MovingWindowRateLimiter(storage)
        limit = parse(login_rl)

        def _before_request():
            path = request.path.lower()
            if path.endswith("/login") or path.endswith("/auth/login"):
<<<<<<< HEAD
                addr = get_remote_address()
                key = f"login:{addr}"
                allowed = strategy.hit(limit, key)
                if not allowed:
                    # Limit aşıldığında uyarı logu yaz ve isteği engelle
                    app.logger.warning("Giriş rate limit aşıldı ip=%s", addr)
=======
                key = f"login:{get_remote_address()}"
                allowed = strategy.hit(limit, key)
                if not allowed:
>>>>>>> 75bb8dea
                    return jsonify({"detail": "Too Many Requests"}), 429

        app.before_request(_before_request)

    return app<|MERGE_RESOLUTION|>--- conflicted
+++ resolved
@@ -155,18 +155,14 @@
         def _before_request():
             path = request.path.lower()
             if path.endswith("/login") or path.endswith("/auth/login"):
-<<<<<<< HEAD
+
                 addr = get_remote_address()
                 key = f"login:{addr}"
                 allowed = strategy.hit(limit, key)
                 if not allowed:
                     # Limit aşıldığında uyarı logu yaz ve isteği engelle
                     app.logger.warning("Giriş rate limit aşıldı ip=%s", addr)
-=======
-                key = f"login:{get_remote_address()}"
-                allowed = strategy.hit(limit, key)
-                if not allowed:
->>>>>>> 75bb8dea
+
                     return jsonify({"detail": "Too Many Requests"}), 429
 
         app.before_request(_before_request)
